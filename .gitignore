# Byte-compiled / optimized / DLL files
__pycache__/
*.py[cod]
*$py.class

# C extensions
*.so

# Distribution / packaging
.Python
build/
develop-eggs/
dist/
downloads/
eggs/
.eggs/
lib/
lib64/
parts/
sdist/
var/
wheels/
share/python-wheels/
*.egg-info/
.installed.cfg
*.egg
MANIFEST

# PyInstaller
#  Usually these files are written by a python script from a template
#  before PyInstaller builds the exe, so as to inject date/other infos into it.
*.manifest
*.spec

# Installer logs
pip-log.txt
pip-delete-this-directory.txt

# Unit test / coverage reports
htmlcov/
.tox/
.nox/
.coverage
.coverage.*
.cache
nosetests.xml
coverage.xml
*.cover
*.py,cover
.hypothesis/
.pytest_cache/
cover/

# Translations
*.mo
*.pot

# Django stuff:
*.log
local_settings.py
db.sqlite3
db.sqlite3-journal

# Flask stuff:
instance/
.webassets-cache

# Scrapy stuff:
.scrapy

# Sphinx documentation
docs/_build/

# PyBuilder
.pybuilder/
target/

# Jupyter Notebook
.ipynb_checkpoints

# IPython
profile_default/
ipython_config.py

# pyenv
#   For a library or package, you might want to ignore these files since the code is
#   intended to run in multiple environments; otherwise, check them in:
# .python-version

# pipenv
#   According to pypa/pipenv#598, it is recommended to include Pipfile.lock in version control.
#   However, in case of collaboration, if having platform-specific dependencies or dependencies
#   having no cross-platform support, pipenv may install dependencies that don't work, or not
#   install all needed dependencies.
#Pipfile.lock

# poetry
#   Similar to Pipfile.lock, it is generally recommended to include poetry.lock in version control.
#   This is especially recommended for binary packages to ensure reproducibility, and is more
#   commonly ignored for libraries.
#   https://python-poetry.org/docs/basic-usage/#commit-your-poetrylock-file-to-version-control
#poetry.lock

# pdm
#   Similar to Pipfile.lock, it is generally recommended to include pdm.lock in version control.
#pdm.lock
#   pdm stores project-wide configurations in .pdm.toml, but it is recommended to not include it
#   in version control.
#   https://pdm.fming.dev/#use-with-ide
.pdm.toml

# PEP 582; used by e.g. github.com/David-OConnor/pyflow and github.com/pdm-project/pdm
__pypackages__/

# Celery stuff
celerybeat-schedule
celerybeat.pid

# SageMath parsed files
*.sage.py

# Environments
.env
.venv
env/
venv/
ENV/
env.bak/
venv.bak/

# Spyder project settings
.spyderproject
.spyproject

# Rope project settings
.ropeproject

# mkdocs documentation
/site

# mypy
.mypy_cache/
.dmypy.json
dmypy.json

# Pyre type checker
.pyre/

# pytype static type analyzer
.pytype/

# Cython debug symbols
cython_debug/

# PyCharm
#  JetBrains specific template is maintained in a separate JetBrains.gitignore that can
#  be found at https://github.com/github/gitignore/blob/main/Global/JetBrains.gitignore
#  and can be added to the global gitignore or merged into this file.  For a more nuclear
#  option (not recommended) you can uncomment the following to ignore the entire idea folder.
#.idea/
<<<<<<< HEAD
.vscode/
=======

# My additions
shellscript.sh
>>>>>>> 451ff3c1
<|MERGE_RESOLUTION|>--- conflicted
+++ resolved
@@ -158,10 +158,7 @@
 #  and can be added to the global gitignore or merged into this file.  For a more nuclear
 #  option (not recommended) you can uncomment the following to ignore the entire idea folder.
 #.idea/
-<<<<<<< HEAD
 .vscode/
-=======
 
 # My additions
-shellscript.sh
->>>>>>> 451ff3c1
+shellscript.sh