--- conflicted
+++ resolved
@@ -259,7 +259,6 @@
     )
     return model
 
-<<<<<<< HEAD
 def dc_decoder_deeper(amod_dict, d_model=256, **kwargs):
     model = PeptideTransformerDecoder(
         amod_dict,
@@ -290,10 +289,7 @@
     )
     return model
 
-def casanovo_decoder(amod_dict, d_model=256, **kwargs):
-=======
 def casanovo_decoder(amod_dict, d_model=256, dropout=0, **kwargs):
->>>>>>> 969349a7
     model = PeptideTransformerDecoder(
         amod_dict,
         d_model,
