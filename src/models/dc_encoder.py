from collections.abc import Callable
from typing import Any
import warnings
import depthcharge
from depthcharge.encoders import PeakEncoder
import torch
import models.model_parts as mp
from models.peak_encoder import StaticPeakEncoder


class SpectrumTransformerEncoder(depthcharge.transformers.SpectrumTransformerEncoder):
    def __init__(
        self,
        d_model: int = 128,
        nhead: int = 8,
        dim_feedforward: int = 1024,
        n_layers: int = 1,
        dropout: float = 0,
        peak_encoder: PeakEncoder | Callable[..., Any] | bool = True,
        use_charge=False,
        use_energy=False,
        use_mass=False,
    ) -> None:
        super().__init__(
            d_model, nhead, dim_feedforward, n_layers, dropout, peak_encoder
        )

        if callable(peak_encoder):
            self.peak_encoder = peak_encoder
        elif peak_encoder:
            self.peak_encoder = PeakEncoder(d_model)
        else:
            self.peak_encoder = torch.nn.Identity()

        self.running_units = self.d_model
        # Already has attributes self.nhead, self.dim_feedforward, self.dropout for some reason
        self.use_charge = use_charge
        self.use_energy = use_energy
        self.use_mass = use_mass

    def precursor_hook(
        self,
        mz_int,
        charge=None,
        energy=None,
        mass=None,
        **kwargs: dict,
    ) -> torch.Tensor:
        """Define how additional information in the batch may be used.

        Overwrite this method to define custom functionality dependent on
        information in the batch. Examples would be to incorporate any
        combination of the mass, charge, retention time, or
        ion mobility of a precursor ion.

        The representation returned by this method is preprended to the
        peak representations that are fed into the Transformer encoder and
        ultimately contribute to the spectrum representation that is the
        first element of the sequence in the model output.

        By default, this method returns a tensor of zeros.

        Parameters
        ----------
        mz_int : torch.Tensor of shape (n_spectra, n_peaks, 2)
            The zero-padded (m/z, intensity) dimensions for a batch of mass spectra.
        **kwargs : dict
            The additional data passed with the batch.

        Returns
        -------
        torch.Tensor of shape (batch_size, d_model)
            The precursor representations.
        """
        ce_emb = []

        # Create Fourier features for each available charge/energy/mass float
        if charge is not None:
            if not self.use_charge:
                warnings.warn(
                    "Inputting charge while this model has not been configured to use charge."
                )
            ce_emb.append(mp.FourierFeatures(charge, self.d_model, 10.0).unsqueeze(1))
        if energy is not None:
            if not self.use_energy:
                warnings.warn(
                    "Inputting energy while this model has not been configured to use energy."
                )
            ce_emb.append(mp.FourierFeatures(energy, self.d_model, 150.0).unsqueeze(1))
        if mass is not None:
            if not self.use_mass:
                warnings.warn(
                    "Inputting mass while this model has not been configured to use mass."
                )
            ce_emb.append(mp.FourierFeatures(mass, self.d_model, 20000.0).unsqueeze(1))

        # If no inputs were provided, return zero tensor
        if not ce_emb:
            return (
                torch.zeros((mz_int.shape[0], self.d_model))
                .type_as(mz_int)
                .unsqueeze(1)
            )

        # Concatenate embeddings and mz_int tensor
        ce_emb = torch.cat(ce_emb, dim=1)
        return ce_emb

    def encode_peaks(self, mz_int):
        return self.peak_encoder(mz_int)

    def forward(
        self,
        mz_int: torch.Tensor | None = None,
        fourier_features: torch.Tensor | None = None,
        charge: torch.Tensor | None = None,
        energy: torch.Tensor | None = None,
        mass: torch.Tensor | None = None,
        key_padding_mask: torch.Tensor | None = None,
        **kwargs: dict,
    ) -> tuple[torch.Tensor, torch.Tensor]:
        """Embed a batch of mass spectra.

        Parameters
        ----------
        mz_int : torch.Tensor of shape (n_spectra, n_peaks, 2)
            The zero-padded (m/z, intensity) dimensions for a batch of mass spectra.
        **kwargs : dict
            Additional fields provided by the data loader. These may be
            used by overwriting the `precursor_hook()` method in a subclass.

        Returns
        -------
        latent : torch.Tensor of shape (n_spectra, n_peaks + 1, d_model)
            The latent representations for the spectrum and each of its
            peaks.
        mem_mask : torch.Tensor
            The memory mask specifying which elements were padding in X.
        """

        assert (
            sum(x is not None for x in [mz_int, fourier_features]) == 1
        ), "Exactly one of mz_int and fourier_features must be specified"

        if mz_int is not None:
            n_batch = mz_int.shape[0]
        elif fourier_features is not None:
            n_batch = fourier_features.shape[0]

        # Encode peaks into fourier features
        if mz_int is not None:
            peaks = self.encode_peaks(mz_int)
        elif fourier_features is not None:
            peaks = fourier_features

        if mz_int is not None:
            # Encode precursor information
            precursor_latents = self.precursor_hook(
                mz_int,
                charge,
                energy,
                mass,
                **kwargs,
            )
        elif fourier_features is not None:
            # Encode precursor information
            precursor_latents = self.precursor_hook(
                fourier_features,
                charge,
                energy,
                mass,
                **kwargs,
            )

        peaks = torch.cat([precursor_latents, peaks], dim=1)

        if key_padding_mask is not None:
            # Additional mask entries (sequence dim) due to charge/energy/mass
            cem_mask_pos = torch.tensor(
                [[False] * precursor_latents.shape[1]] * n_batch
            ).type_as(key_padding_mask)
            mask = torch.cat([cem_mask_pos, key_padding_mask], dim=1)
        else:
            mask = None

        encoder_out = self.transformer_encoder(peaks, src_key_padding_mask=mask)

        if torch.any(encoder_out.isnan()):
            bp = 0

        return {
            "emb": encoder_out,
            "mask": mask,
            "num_cem_tokens": precursor_latents.shape[1],
        }

<<<<<<< HEAD
def dc_encoder_smaller(
    use_charge=False,
    use_energy=False,
    use_mass=False,
    static_peak_encoder=False,
    **kwargs,
):
    d_model = 256
    if static_peak_encoder:
        peak_encoder = StaticPeakEncoder(d_model)
    else:
        peak_encoder = True
    model = SpectrumTransformerEncoder(
        d_model=d_model,
        nhead=8,
        dim_feedforward=1024,
        n_layers=9,
        use_charge=use_charge,
        use_mass=use_mass,
        use_energy=use_energy,
        peak_encoder=peak_encoder,
        dropout=0.25
    )
    return model
=======
    def get_layer_id(self, param_name):
        """
        Assign a parameter with its layer id
        Following MAE: https://github.com/facebookresearch/mae/blob/main/util/lr_decay.py
        """

        if param_name.startswith("peak_encoder"):
            return 0
        elif param_name.startswith("transformer_encoder.layers."):
            return int(param_name.split(".")[2])
        else:
            return self.n_layers
>>>>>>> 969349a7


def dc_encoder_base(
    use_charge=False,
    use_energy=False,
    use_mass=False,
    static_peak_encoder=False,
    dropout=0,
    **kwargs,
):
    d_model = 512
    if static_peak_encoder:
        peak_encoder = StaticPeakEncoder(d_model)
    else:
        peak_encoder = True
    model = SpectrumTransformerEncoder(
        d_model=d_model,
        nhead=8,
        dim_feedforward=2048,
        n_layers=9,
        use_charge=use_charge,
        use_mass=use_mass,
        use_energy=use_energy,
        peak_encoder=peak_encoder,
        dropout=dropout,
    )
    return model


def dc_encoder_larger(
    use_charge=False,
    use_energy=False,
    use_mass=False,
    static_peak_encoder=False,
    dropout=0,
    **kwargs,
):
    d_model = 1024
    if static_peak_encoder:
        peak_encoder = StaticPeakEncoder(d_model)
    else:
        peak_encoder = True
    model = SpectrumTransformerEncoder(
        d_model=d_model,
        nhead=8,
        dim_feedforward=2048,
        n_layers=9,
        dropout=0.1,
        use_charge=use_charge,
        use_mass=use_mass,
        use_energy=use_energy,
        peak_encoder=peak_encoder,
<<<<<<< HEAD
    )
    return model

def dc_encoder_larger_deeper(
    use_charge=False,
    use_energy=False,
    use_mass=False,
    static_peak_encoder=False,
    **kwargs,
):
    d_model = 1024
    if static_peak_encoder:
        peak_encoder = StaticPeakEncoder(d_model)
    else:
        peak_encoder = True
    model = SpectrumTransformerEncoder(
        d_model=d_model,
        nhead=8,
        dim_feedforward=2048,
        n_layers=15,
        dropout=0.1,
        use_charge=use_charge,
        use_mass=use_mass,
        use_energy=use_energy,
        peak_encoder=peak_encoder,
    )
    return model

=======
        dropout=dropout,
    )
    return model

def dc_encoder_larger_deeper(
    use_charge=False,
    use_energy=False,
    use_mass=False,
    static_peak_encoder=False,
    dropout=0,
    **kwargs,
):
    d_model = 1024
    if static_peak_encoder:
        peak_encoder = StaticPeakEncoder(d_model)
    else:
        peak_encoder = True
    model = SpectrumTransformerEncoder(
        d_model=d_model,
        nhead=8,
        dim_feedforward=2048,
        n_layers=15,
        use_charge=use_charge,
        use_mass=use_mass,
        use_energy=use_energy,
        peak_encoder=peak_encoder,
        dropout=dropout,
    )
    return model

>>>>>>> 969349a7

def dc_encoder_huge(
    use_charge=False,
    use_energy=False,
    use_mass=False,
    static_peak_encoder=False,
    dropout=0,
    **kwargs,
):
    d_model = 2048
    if static_peak_encoder:
        peak_encoder = StaticPeakEncoder(d_model)
    else:
        peak_encoder = True
    model = SpectrumTransformerEncoder(
        d_model=d_model,
        nhead=8,
        dim_feedforward=2048,
        n_layers=18,
        use_charge=use_charge,
        use_mass=use_mass,
        use_energy=use_energy,
        peak_encoder=peak_encoder,
        dropout=dropout,
    )
    return model


def casanovo_encoder(
    use_charge=False,
    use_energy=False,
    use_mass=False,
    static_peak_encoder=False,
    dropout=0,
    **kwargs,
):
    dropout = 0 if dropout is None else dropout
    d_model = 512
    if static_peak_encoder:
        peak_encoder = StaticPeakEncoder(d_model)
    else:
        peak_encoder = True
    model = SpectrumTransformerEncoder(
        d_model=d_model,
        nhead=8,
        dim_feedforward=1024,
        n_layers=9,
        use_charge=use_charge,
        use_mass=use_mass,
        use_energy=use_energy,
        peak_encoder=peak_encoder,
        dropout=dropout,
    )
    return model<|MERGE_RESOLUTION|>--- conflicted
+++ resolved
@@ -194,7 +194,6 @@
             "num_cem_tokens": precursor_latents.shape[1],
         }
 
-<<<<<<< HEAD
 def dc_encoder_smaller(
     use_charge=False,
     use_energy=False,
@@ -219,21 +218,19 @@
         dropout=0.25
     )
     return model
-=======
-    def get_layer_id(self, param_name):
-        """
-        Assign a parameter with its layer id
-        Following MAE: https://github.com/facebookresearch/mae/blob/main/util/lr_decay.py
-        """
-
-        if param_name.startswith("peak_encoder"):
-            return 0
-        elif param_name.startswith("transformer_encoder.layers."):
-            return int(param_name.split(".")[2])
-        else:
-            return self.n_layers
->>>>>>> 969349a7
-
+
+def get_layer_id(self, param_name):
+    """
+    Assign a parameter with its layer id
+    Following MAE: https://github.com/facebookresearch/mae/blob/main/util/lr_decay.py
+    """
+
+    if param_name.startswith("peak_encoder"):
+        return 0
+    elif param_name.startswith("transformer_encoder.layers."):
+        return int(param_name.split(".")[2])
+    else:
+        return self.n_layers
 
 def dc_encoder_base(
     use_charge=False,
@@ -285,7 +282,7 @@
         use_mass=use_mass,
         use_energy=use_energy,
         peak_encoder=peak_encoder,
-<<<<<<< HEAD
+        dropout=dropout,
     )
     return model
 
@@ -294,6 +291,7 @@
     use_energy=False,
     use_mass=False,
     static_peak_encoder=False,
+    dropout=0,
     **kwargs,
 ):
     d_model = 1024
@@ -311,41 +309,10 @@
         use_mass=use_mass,
         use_energy=use_energy,
         peak_encoder=peak_encoder,
-    )
-    return model
-
-=======
-        dropout=dropout,
-    )
-    return model
-
-def dc_encoder_larger_deeper(
-    use_charge=False,
-    use_energy=False,
-    use_mass=False,
-    static_peak_encoder=False,
-    dropout=0,
-    **kwargs,
-):
-    d_model = 1024
-    if static_peak_encoder:
-        peak_encoder = StaticPeakEncoder(d_model)
-    else:
-        peak_encoder = True
-    model = SpectrumTransformerEncoder(
-        d_model=d_model,
-        nhead=8,
-        dim_feedforward=2048,
-        n_layers=15,
-        use_charge=use_charge,
-        use_mass=use_mass,
-        use_energy=use_energy,
-        peak_encoder=peak_encoder,
-        dropout=dropout,
-    )
-    return model
-
->>>>>>> 969349a7
+        dropout=dropout,
+    )
+    return model
+
 
 def dc_encoder_huge(
     use_charge=False,
