from collections.abc import Callable
from typing import Any
import warnings
import depthcharge
from depthcharge.encoders import PeakEncoder
import torch
import models.model_parts as mp
from models.peak_encoder import StaticPeakEncoder


class SpectrumTransformerEncoder(depthcharge.transformers.SpectrumTransformerEncoder):
    def __init__(
        self,
        d_model: int = 128,
        nhead: int = 8,
        dim_feedforward: int = 1024,
        n_layers: int = 1,
        dropout: float = 0,
        peak_encoder: PeakEncoder | Callable[..., Any] | bool = True,
        use_charge=False,
        use_energy=False,
        use_mass=False,
        cls_token=False,
    ) -> None:
        super().__init__(
            d_model, nhead, dim_feedforward, n_layers, dropout, peak_encoder
        )

        if callable(peak_encoder):
            self.peak_encoder = peak_encoder
        elif peak_encoder:
            self.peak_encoder = PeakEncoder(d_model)
        else:
            self.peak_encoder = torch.nn.Identity()

        self.running_units = self.d_model
        # Already has attributes self.nhead, self.dim_feedforward, self.dropout for some reason
        self.use_charge = use_charge
        self.use_energy = use_energy
        self.use_mass = use_mass

        if cls_token:
            self.cls_token = torch.nn.Parameter(torch.zeros(1, 1, d_model))
            torch.nn.init.trunc_normal_(self.cls_token, std=0.02)
        else:
            self.cls_token = None

    def precursor_hook(
        self,
        mz_int,
        charge=None,
        energy=None,
        mass=None,
        **kwargs: dict,
    ) -> torch.Tensor:
        """Define how additional information in the batch may be used.

        Overwrite this method to define custom functionality dependent on
        information in the batch. Examples would be to incorporate any
        combination of the mass, charge, retention time, or
        ion mobility of a precursor ion.

        The representation returned by this method is preprended to the
        peak representations that are fed into the Transformer encoder and
        ultimately contribute to the spectrum representation that is the
        first element of the sequence in the model output.

        By default, this method returns a tensor of zeros.

        Parameters
        ----------
        mz_int : torch.Tensor of shape (n_spectra, n_peaks, 2)
            The zero-padded (m/z, intensity) dimensions for a batch of mass spectra.
        **kwargs : dict
            The additional data passed with the batch.

        Returns
        -------
        torch.Tensor of shape (batch_size, d_model)
            The precursor representations.
        """
        ce_emb = []

        # Create Fourier features for each available charge/energy/mass float
        if charge is not None:
            if not self.use_charge:
                warnings.warn(
                    "Inputting charge while this model has not been configured to use charge."
                )
            ce_emb.append(mp.FourierFeatures(charge, self.d_model, 10.0).unsqueeze(1))
        if energy is not None:
            if not self.use_energy:
                warnings.warn(
                    "Inputting energy while this model has not been configured to use energy."
                )
            ce_emb.append(mp.FourierFeatures(energy, self.d_model, 150.0).unsqueeze(1))
        if mass is not None:
            if not self.use_mass:
                warnings.warn(
                    "Inputting mass while this model has not been configured to use mass."
                )
            ce_emb.append(mp.FourierFeatures(mass, self.d_model, 20000.0).unsqueeze(1))

        # If no inputs were provided, return zero tensor
        if not ce_emb:
            return (
                torch.zeros((mz_int.shape[0], self.d_model))
                .type_as(mz_int)
                .unsqueeze(1)
            )

        # Concatenate embeddings and mz_int tensor
        ce_emb = torch.cat(ce_emb, dim=1)
        return ce_emb

    def encode_peaks(self, mz_int):
        return self.peak_encoder(mz_int)

    def forward(
        self,
        mz_int: torch.Tensor | None = None,
        fourier_features: torch.Tensor | None = None,
        charge: torch.Tensor | None = None,
        energy: torch.Tensor | None = None,
        mass: torch.Tensor | None = None,
        key_padding_mask: torch.Tensor | None = None,
        **kwargs: dict,
    ) -> tuple[torch.Tensor, torch.Tensor]:
        """Embed a batch of mass spectra.

        Parameters
        ----------
        mz_int : torch.Tensor of shape (n_spectra, n_peaks, 2)
            The zero-padded (m/z, intensity) dimensions for a batch of mass spectra.
        **kwargs : dict
            Additional fields provided by the data loader. These may be
            used by overwriting the `precursor_hook()` method in a subclass.

        Returns
        -------
        latent : torch.Tensor of shape (n_spectra, n_peaks + 1, d_model)
            The latent representations for the spectrum and each of its
            peaks.
        mem_mask : torch.Tensor
            The memory mask specifying which elements were padding in X.
        """

        assert (
            sum(x is not None for x in [mz_int, fourier_features]) == 1
        ), "Exactly one of mz_int and fourier_features must be specified"

        if mz_int is not None:
            n_batch = mz_int.shape[0]
        elif fourier_features is not None:
            n_batch = fourier_features.shape[0]

        # Encode peaks into fourier features
        if mz_int is not None:
            peaks = self.encode_peaks(mz_int)
        elif fourier_features is not None:
            peaks = fourier_features

        if mz_int is not None:
            # Encode precursor information
            precursor_latents = self.precursor_hook(
                mz_int,
                charge,
                energy,
                mass,
                **kwargs,
            )
        elif fourier_features is not None:
            # Encode precursor information
            precursor_latents = self.precursor_hook(
                fourier_features,
                charge,
                energy,
                mass,
                **kwargs,
            )

        num_cem_tokens = precursor_latents.shape[1]
        if self.cls_token is not None:
            cls_tokens = self.cls_token.expand(n_batch, -1, -1)
            peaks = torch.cat([cls_tokens, precursor_latents, peaks], dim=1)
            num_cem_tokens += 1
        else:
            peaks = torch.cat([precursor_latents, peaks], dim=1)

        if key_padding_mask is not None:
            # Additional mask entries (sequence dim) due to charge/energy/mass, and cls_token
            cem_mask_pos = torch.tensor([[False] * num_cem_tokens] * n_batch).type_as(
                key_padding_mask
            )
            mask = torch.cat([cem_mask_pos, key_padding_mask], dim=1)
        else:
            mask = None

        encoder_out = self.transformer_encoder(peaks, src_key_padding_mask=mask)

        return {
            "emb": encoder_out,
            "mask": mask,
            "num_cem_tokens": num_cem_tokens,
        }

def dc_encoder_smaller(
    use_charge=False,
    use_energy=False,
    use_mass=False,
    static_peak_encoder=False,
    **kwargs,
):
    d_model = 256
    if static_peak_encoder:
        peak_encoder = StaticPeakEncoder(d_model)
    else:
        peak_encoder = True
    model = SpectrumTransformerEncoder(
        d_model=d_model,
        nhead=8,
        dim_feedforward=1024,
        n_layers=9,
        use_charge=use_charge,
        use_mass=use_mass,
        use_energy=use_energy,
        peak_encoder=peak_encoder,
        dropout=0.25
    )
    return model

<<<<<<< HEAD
        if param_name.startswith("peak_encoder") or param_name.startswith("cls_token"):
            return 0
        elif param_name.startswith("transformer_encoder.layers."):
            return int(param_name.split(".")[2])
        else:
            return self.n_layers
=======
def get_layer_id(self, param_name):
    """
    Assign a parameter with its layer id
    Following MAE: https://github.com/facebookresearch/mae/blob/main/util/lr_decay.py
    """
>>>>>>> da19c2ce

    if param_name.startswith("peak_encoder"):
        return 0
    elif param_name.startswith("transformer_encoder.layers."):
        return int(param_name.split(".")[2])
    else:
        return self.n_layers

def dc_encoder_base(
    use_charge=False,
    use_energy=False,
    use_mass=False,
    static_peak_encoder=False,
    dropout=0,
    cls_token=False,
    **kwargs,
):
    d_model = 512
    if static_peak_encoder:
        peak_encoder = StaticPeakEncoder(d_model)
    else:
        peak_encoder = True
    model = SpectrumTransformerEncoder(
        d_model=d_model,
        nhead=8,
        dim_feedforward=2048,
        n_layers=9,
        use_charge=use_charge,
        use_mass=use_mass,
        use_energy=use_energy,
        peak_encoder=peak_encoder,
        dropout=dropout,
        cls_token=cls_token,
    )
    return model


def dc_encoder_tiny(
    use_charge=False,
    use_energy=False,
    use_mass=False,
    static_peak_encoder=False,
    dropout=0,
    cls_token=False,
    **kwargs,
):
    d_model = 64
    if static_peak_encoder:
        peak_encoder = StaticPeakEncoder(d_model)
    else:
        peak_encoder = True
    model = SpectrumTransformerEncoder(
        d_model=d_model,
        nhead=8,
        dim_feedforward=256,
        n_layers=2,
        use_charge=use_charge,
        use_mass=use_mass,
        use_energy=use_energy,
        peak_encoder=peak_encoder,
        dropout=dropout,
        cls_token=cls_token,
    )
    return model


def dc_encoder_larger(
    use_charge=False,
    use_energy=False,
    use_mass=False,
    static_peak_encoder=False,
    dropout=0,
    cls_token=False,
    **kwargs,
):
    d_model = 1024
    if static_peak_encoder:
        peak_encoder = StaticPeakEncoder(d_model)
    else:
        peak_encoder = True
    model = SpectrumTransformerEncoder(
        d_model=d_model,
        nhead=8,
        dim_feedforward=2048,
        n_layers=9,
        use_charge=use_charge,
        use_mass=use_mass,
        use_energy=use_energy,
        peak_encoder=peak_encoder,
        dropout=dropout,
        cls_token=cls_token,
    )
    return model


def dc_encoder_larger_deeper(
    use_charge=False,
    use_energy=False,
    use_mass=False,
    static_peak_encoder=False,
    dropout=0,
    cls_token=False,
    **kwargs,
):
    d_model = 1024
    if static_peak_encoder:
        peak_encoder = StaticPeakEncoder(d_model)
    else:
        peak_encoder = True
    model = SpectrumTransformerEncoder(
        d_model=d_model,
        nhead=8,
        dim_feedforward=2048,
        n_layers=15,
        use_charge=use_charge,
        use_mass=use_mass,
        use_energy=use_energy,
        peak_encoder=peak_encoder,
        dropout=dropout,
        cls_token=cls_token,
    )
    return model


def dc_encoder_huge(
    use_charge=False,
    use_energy=False,
    use_mass=False,
    static_peak_encoder=False,
    dropout=0,
    cls_token=False,
    **kwargs,
):
    d_model = 2048
    if static_peak_encoder:
        peak_encoder = StaticPeakEncoder(d_model)
    else:
        peak_encoder = True
    model = SpectrumTransformerEncoder(
        d_model=d_model,
        nhead=8,
        dim_feedforward=2048,
        n_layers=18,
        use_charge=use_charge,
        use_mass=use_mass,
        use_energy=use_energy,
        peak_encoder=peak_encoder,
        dropout=dropout,
        cls_token=cls_token,
    )
    return model


def casanovo_encoder(
    use_charge=False,
    use_energy=False,
    use_mass=False,
    static_peak_encoder=False,
    dropout=0,
    cls_token=False,
    **kwargs,
):
    dropout = 0 if dropout is None else dropout
    d_model = 512
    if static_peak_encoder:
        peak_encoder = StaticPeakEncoder(d_model)
    else:
        peak_encoder = True
    model = SpectrumTransformerEncoder(
        d_model=d_model,
        nhead=8,
        dim_feedforward=1024,
        n_layers=9,
        use_charge=use_charge,
        use_mass=use_mass,
        use_energy=use_energy,
        peak_encoder=peak_encoder,
        dropout=dropout,
        cls_token=cls_token,
    )
    return model<|MERGE_RESOLUTION|>--- conflicted
+++ resolved
@@ -229,22 +229,14 @@
     )
     return model
 
-<<<<<<< HEAD
-        if param_name.startswith("peak_encoder") or param_name.startswith("cls_token"):
-            return 0
-        elif param_name.startswith("transformer_encoder.layers."):
-            return int(param_name.split(".")[2])
-        else:
-            return self.n_layers
-=======
+
 def get_layer_id(self, param_name):
     """
     Assign a parameter with its layer id
     Following MAE: https://github.com/facebookresearch/mae/blob/main/util/lr_decay.py
     """
->>>>>>> da19c2ce
-
-    if param_name.startswith("peak_encoder"):
+
+    if param_name.startswith("peak_encoder") or param_name.startswith("cls_token"):
         return 0
     elif param_name.startswith("transformer_encoder.layers."):
         return int(param_name.split(".")[2])
