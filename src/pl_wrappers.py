import torch
from torch import nn
import pytorch_lightning as pl
from torch.utils.data import DataLoader
import numpy as np
from sklearn.metrics import accuracy_score, precision_recall_fscore_support
from abc import ABC, abstractmethod
import torch.nn.functional as F
from collections import deque
from denovo_eval import Metrics as DeNovoMetrics
from models.heads import ClassifierHead


def NaiveAccRecPrec(target, prediction, null_value):
    correct_bool = (target == prediction).type(torch.int32)
    num_correct = correct_bool.sum()
    recall_bool = target != null_value
    recsum = correct_bool[recall_bool].sum()
    prec_bool = prediction != null_value
    precsum = correct_bool[prec_bool].sum()
    total = target.shape[0] * target.shape[1]
    return {
        "acc_naive": num_correct / total,
        "recall_naive": recsum / recall_bool.sum(),
        "precision_naive": precsum / prec_bool.sum(),
    }


class RunningWindowLoss:
    def __init__(self, window_size=50):
        self.window_size = window_size
        self.loss_window = deque(maxlen=window_size)

    def update(self, loss):
        self.loss_window.append(loss)

    def get_running_loss(self):
        return (
            sum(self.loss_window) / len(self.loss_window) if self.loss_window else 0.0
        )


class BestMetricTracker:
    def __init__(self):
        self.best_metrics = {}
        self.optimization_direction = (
            {}
        )  # Tracks the optimization direction for each metric

    def update_metric(self, name, value, maximize=True):
        if name not in self.best_metrics or self._is_better(
            value, self.best_metrics[name], maximize
        ):
            self.best_metrics[name] = value
            self.optimization_direction[name] = maximize

    def get_best_metric(self, name):
        return self.best_metrics.get(name, None)

    def _is_better(self, new_value, old_value, maximize):
        if maximize:
            return new_value > old_value
        else:
            return new_value < old_value


class BasePLWrapper(ABC, pl.LightningModule):
    """
    PyTorch Lightning module wrapping the encoder and the head for unsupervised pretraining.

    This wrapper class provides integration with PyTorch Lightning's train, val and test loop.

    Args:
        encoder (pl.LightningModule): The encoder model
        head (pl.LightningModule): The objective-specific projection head for the encoder
        args (argparse.Namespace): Command-line arguments or a configuration namespace
            containing hyperparameters and settings.
        datasets (list): A list containing the train, val, and test datasets.
    """

    def __init__(self, encoder, datasets, args, head=None, collate_fn=None):
        super().__init__()

        self.encoder = encoder
        self.head = head
        self.datasets = datasets
        self.collate_fn = collate_fn
        self.batch_size = args.batch_size
        self.num_workers = args.num_workers
        self.pin_mem = args.pin_mem
        self.weight_decay = args.weight_decay
        self.datasets = datasets
        self.lr = args.lr
        self.use_charge = args.use_charge
        self.use_mass = args.use_mass
        self.mask_zero_tokens = args.mask_zero_tokens
        self.log_wandb = args.log_wandb
        self.tracker = BestMetricTracker()
        self.best_metrics_logged = (
            False  # keep track of if the best achieved metrics have been logged
        )
        self.running_train_loss = RunningWindowLoss()
        self.running_val_loss = RunningWindowLoss()
        self.automatic_optimization = False

    def _parse_batch(self, batch):
        spectra = batch
        mz_arr = spectra["mz_array"]
        int_arr = spectra["intensity_array"]
        mzab = torch.stack([mz_arr, int_arr], dim=-1)
        batch_size = mz_arr.shape[0]
        return (
            mzab,
            {
                "mass": spectra["mass"] if self.use_mass else None,
                "charge": spectra["charge"] if self.use_charge else None,
            },
        ), batch_size

    def forward(self, parsed_batch, **kwargs):
        mzab, input_dict, target = parsed_batch
        outs = self.encoder(mzab, **input_dict, **kwargs)
        if self.head is not None:
            outs = self.head(outs)
        return outs

    @abstractmethod
    def _get_losses(self, returns, parsed_batch):
        # example
        # preds = returns["preds"]
        # loss = self.loss_fn(preds, labels)
        # return loss
        pass

    @abstractmethod
    def _get_train_stats(self, returns, parsed_batch):
        # define what metrics to log during training steps
        # note: must return the differentiable loss
        stats = {}
        # example

        input, labels = batch
        loss = self._get_losses(returns, labels)
        # stats["loss"] = loss
        # metrics = calc_classification_metrics(returns["preds"], labels)
        # stats = {**stats, **metrics}

        # stats = {"train_" + key: val.detach().item() for key, val in stats.items()}
        return loss, stats

    @abstractmethod
    def _get_eval_stats(self, returns, parsed_batch):
        # define what metrics to log during val/test steps
        stats = {}
        # example
        # input, labels = batch
        # loss = self._get_losses(returns, labels)
        # stats["loss"] = loss
        # metrics = calc_classification_metrics(returns["preds"], labels)
        # stats = {**stats, **metrics}
        return stats

    def training_step(self, batch, batch_idx):
        opts = self.optimizers()
        for opt in opts:
            opt.zero_grad()
        parsed_batch, batch_size = self._parse_batch(batch)
        returns = self.forward(parsed_batch)
        loss, train_stats = self._get_train_stats(returns, parsed_batch)
        train_stats = {
            "train_" + key: val.detach().item()
            if isinstance(val, torch.Tensor)
            else val
            for key, val in train_stats.items()
        }
        self.log_dict(
            {**train_stats},
            on_epoch=True,
            on_step=True,
            batch_size=batch_size,
            sync_dist=True,
        )
        self.running_train_loss.update(train_stats["train_loss"])
        self.log(
            "run_train_loss:",
            self.running_train_loss.get_running_loss(),
            prog_bar=True,
            sync_dist=True,
        )

        self.manual_backward(loss)
        for opt in opts:
            opt.step()
        return {"loss": loss, "returns": returns}

    def validation_step(self, batch, batch_idx):
        parsed_batch, batch_size = self._parse_batch(batch)
        returns = self.forward(parsed_batch)
        val_stats = self._get_eval_stats(returns, parsed_batch)
        val_stats = {
            "val_" + key: val.detach().item() if isinstance(val, torch.Tensor) else val
            for key, val in val_stats.items()
        }
        self.log_dict(
            {**val_stats},
            on_epoch=True,
            on_step=True,
            batch_size=batch_size,
            sync_dist=True,
        )
        self.running_val_loss.update(val_stats["val_loss"])
        self.log(
            "run_val_loss:",
            self.running_val_loss.get_running_loss(),
            prog_bar=True,
            sync_dist=True,
        )
        return {"val_stats": val_stats, "returns": returns}

    def test_step(self, batch, batch_idx):
        parsed_batch, batch_size = self._parse_batch(batch)
        returns = self.forward(parsed_batch)
        test_stats = self._get_eval_stats(returns, parsed_batch)
        test_stats = {
            "test_" + key: val.detach().item() if isinstance(val, torch.Tensor) else val
            for key, val in test_stats.items()
        }
        self.log_dict(
            {**test_stats}, on_epoch=True, batch_size=batch_size, sync_dist=True
        )
        return {"test_stats": test_stats, "returns": returns}

    def train_dataloader(self):
        return DataLoader(
            self.datasets[0],
            batch_size=self.batch_size,
            num_workers=self.num_workers,
            pin_memory=self.pin_mem,
            drop_last=True,
            collate_fn=self.collate_fn,
            persistent_workers=self.num_workers > 0,
            shuffle=True,
        )

    def val_dataloader(self):
        return DataLoader(
            self.datasets[1],
            batch_size=self.batch_size,
            num_workers=self.num_workers,
            pin_memory=self.pin_mem,
            drop_last=True,
            collate_fn=self.collate_fn,
            persistent_workers=self.num_workers > 0,
        )

    def test_dataloader(self):
        return DataLoader(
            self.datasets[2],
            batch_size=self.batch_size,
            num_workers=self.num_workers,
            pin_memory=self.pin_mem,
            drop_last=False,
            collate_fn=self.collate_fn,
            persistent_workers=self.num_workers > 0,
        )

    def configure_optimizers(self):
        opts = [
            torch.optim.AdamW(
                self.encoder.parameters(),
                lr=self.lr,
                betas=(0.9, 0.9999),
                weight_decay=self.weight_decay,
            ),
        ]
        if self.head:
            opts.append(
                torch.optim.AdamW(
                    self.head.parameters(),
                    lr=self.lr,
                    betas=(0.9, 0.9999),
                    weight_decay=self.weight_decay,
                ),
            )
        return opts

    @abstractmethod
    def on_validation_epoch_end(self):
        # Update the current best achieved value for each val metric
        # Get the per-epoch metric value from the logged metrics

        cur_epoch = self.trainer.current_epoch
        if self.global_rank == 0:  # Only log on master process
            if cur_epoch > 0:
                metrics = self.trainer.logged_metrics

                # example
                # self.tracker.update_metric(
                #     "best_val_loss",
                #     metrics["val_loss"].detach().cpu().item(),
                #     maximize=False,
                # )

                # self.tracker.update_metric(
                #     "best_val_r2_score",
                #     metrics["val_r2_score"].detach().cpu().item(),
                #     maximize=True,
                # )

            # TODO: verify: don't think this part is needed bc of the "on_train_end"
            # # at the last epoch, log the best metrics
            # if cur_epoch == self.trainer.max_epochs - 1:
            #     self.log_dict(self.tracker.best_metrics)
            #     self.best_metrics_logged = True

    def on_train_epoch_end(self):  # log the learning rate
        opts = self.optimizers()
        cur_lr_enc = opts[0].param_groups[0]["lr"]
        self.log("lr_enc", cur_lr_enc, on_step=False, on_epoch=True)
        cur_lr_head = opts[1].param_groups[0]["lr"]
        self.log("lr_head", cur_lr_head, on_step=False, on_epoch=True)

    def on_train_end(self):
        if not self.best_metrics_logged and self.log_wandb:
            self.logger.experiment.log(self.tracker.best_metrics)


class DummyPLWrapper(BasePLWrapper):
    def _get_losses(self, returns, labels):
        return 0

    def _get_train_stats(self, returns, batch):
        stats = {}
        return 0, stats

    def _get_eval_stats(self, split, returns, batch):
        stats = {}
        return stats

    def on_validation_epoch_end(self):
        pass


class MaskedTrainingPLWrapper(DummyPLWrapper):
    pass


class TrinaryMZPLWrapper(BasePLWrapper):
    def __init__(self, encoder, datasets, args, collate_fn=None):
        self.penult_units = args.trinary_penult_units
        head = ClassifierHead(3, encoder.running_units, self.penult_units)
        super().__init__(encoder, datasets, args, head, collate_fn)
        self.corrupt_freq = args.trinary_freq
        self.corrupt_std = args.trinary_std

    def _parse_batch(self, batch):
        spectra = batch
        mz_arr = spectra["mz_array"]
        int_arr = spectra["intensity_array"]
        corrupt_mz_arr, target = self.inptarg(mz_arr)

        batch_size = mz_arr.shape[0]
        mzab = torch.stack([corrupt_mz_arr, int_arr], dim=-1)
        return (
            mzab,
            {
                "mass": spectra["precursor_mz"] if self.use_mass else None,
                "charge": spectra["precursor_charge"] if self.use_charge else None,
                "length": spectra["lengths"] if self.mask_zero_tokens else None,
            },
            target,
        ), batch_size

    def forward(self, parsed_batch, **kwargs):
        mzab, input_dict, target = parsed_batch
        outs = self.encoder(mzab, **input_dict, **kwargs)
        # Additional tokens added for charge/energy/mass
        num_cem_tokens = outs["num_cem_tokens"]
        embeds = outs["emb"][:, num_cem_tokens:, :]
        outs = self.head(embeds)
        return outs

    def _get_losses(self, returns, labels):
        loss = F.cross_entropy(
            returns.transpose(-1, -2),
            labels,
            reduction="mean",
        )
        return loss

    def _get_train_stats(self, returns, parsed_batch):
        _, _, target = parsed_batch
        stats = {}
        loss = self._get_losses(returns, target)
        stats["loss"] = loss
        return loss, stats

    def _get_eval_stats(self, returns, parsed_batch):
        _, _, target = parsed_batch
        stats = {}
        loss = self._get_losses(returns, target)
        stats["loss"] = loss
        return stats

    def inptarg(self, mz_batch):
        # Random sequence indices to change
        inds_boolean = torch.empty_like(mz_batch).uniform_(0, 1) < self.corrupt_freq
        inds = torch.nonzero(inds_boolean, as_tuple=False)

        # Get their mz values
        means = mz_batch[inds[:, 0], inds[:, 1]]

        # Generate normal distributions for inds, centered on original value
        updates = torch.normal(means, self.corrupt_std)
        # updates = torch.clamp(updates, min=0.0, max=1.0)

        # Distribute updates into corrupted indices
        mz_batch[inds[:, 0], inds[:, 1]] = updates

        # Construct Target Tensor
        # inds that are below the original value (0)
        zero = means > updates  # 1d boolean
        target = torch.ones_like(mz_batch, dtype=torch.long)
        target[inds[zero, 0], inds[zero, 1]] = 0

        # inds that are above the original value (2)
        two = means < updates  # 1d boolean
        target[inds[two, 0], inds[two, 1]] = 2

        # target = F.one_hot(target, 3) # Not needed, CE loss expects class inds for the target

        return mz_batch, target

    def on_validation_epoch_end(self):
        # Update the current best achieved value for each val metric
        # Get the per-epoch metric value from the logged metrics

        cur_epoch = self.trainer.current_epoch
        if self.global_rank == 0:  # Only log on master process
            if cur_epoch > 0:
                metrics = self.trainer.logged_metrics

                self.tracker.update_metric(
                    "best_val_loss",
                    metrics["val_loss"].detach().cpu().item(),
                    maximize=False,
                )

            # TODO: verify: don't think this part is needed bc of the "on_train_end"
            # at the last epoch, log the best metrics
            if cur_epoch == self.trainer.max_epochs - 1:
                self.log_dict(self.tracker.best_metrics)
                self.best_metrics_logged = True


class DeNovoPLWrapper(BasePLWrapper):
    def __init__(
        self, encoder, decoder, datasets, args, collate_fn=None, amod_dict=None
    ):
        super().__init__(encoder, datasets, args, collate_fn=collate_fn)
        self.decoder = decoder
        self.denovo_metrics = DeNovoMetrics()
        self.amod_dict = amod_dict
<<<<<<< HEAD
        self.int_to_aa = {v: k for k, v in amod_dict.items()}
        self.null_token = "X"

        assert all(
            key in self.denovo_metrics.residues
            for key in self.amod_dict
            if key != self.null_token
        ), "All keys except the null token in amod_dict must be in self.denovo_metrics.residues"

    def to_aa_sequence(self, int_tensors: torch.Tensor | list):
        # Check if the input is a Tensor and convert it to a list
        if isinstance(int_tensors, torch.Tensor):
            int_tensors = int_tensors.tolist()

        def convert_sequence(seq):
            # Convert to amino acids and strip null tokens
            return [
                self.int_to_aa[i] for i in seq if self.int_to_aa[i] != self.null_token
            ]

        # Check if the input is a list of lists or a single list
        if int_tensors and isinstance(int_tensors[0], list):
            # Convert each sequence in the list of lists into strings
            aa_sequences = [convert_sequence(seq) for seq in int_tensors]
        else:
            # Convert the single sequence into a string
            aa_sequences = convert_sequence(int_tensors)

        return aa_sequences

    def deepnovo_metrics(self, preds, target, aa_conf, threshold=None):
        mean_conf = aa_conf.mean(dim=-1)
        target_str = self.to_aa_sequence(target)
        pred_str = self.to_aa_sequence(preds)
        (
            aa_prec,
            aa_recall,
            pep_recall,
            pep_precision,
        ) = self.denovo_metrics.compute_precision_recall(
            target_str, pred_str, aa_conf.tolist()
        )
        pep_auc = self.denovo_metrics.calc_auc(target_str, pred_str, mean_conf.tolist())
        return {
            "aa_prec": aa_prec,
            "aa_recall": aa_recall,
            "pep_recall": pep_recall,
            "pep_precision": pep_precision,
            "pep_auc": pep_auc,
        }
=======
        self.predcats = len(amod_dict)
>>>>>>> 3254726e

    def _mzab_array(self, batch):
        mz_arr = batch["mz_array"]
        int_arr = batch["intensity_array"]
        mzab = torch.stack([mz_arr, int_arr], dim=-1)
        return mzab

    def _encoder_dict(self, batch):
        return {
            "mass": batch["mass"] if self.encoder.use_mass else None,
            "charge": batch["charge"] if self.encoder.use_charge else None,
            "length": batch["lengths"] if self.mask_zero_tokens else None,
        }

    def _decoder_dict(self, batch):
        return {
            "mass": batch["mass"] if self.decoder.decoder.use_mass else None,
            "charge": batch["charge"] if self.decoder.decoder.use_charge else None,
        }

    def _parse_batch(self, batch, full_seqint=False):
        spectra = batch
        intseq = spectra["intseq"]

        batch_size, sl = spectra["mz_array"].shape

        # Encoder input - mz/ab
        mzab = self._mzab_array(spectra)

        # Take the variable batch['seqint'] and add a start token to the
        # beginning and null on the end
        intseq = self.decoder.prepend_startok(batch["intseq"][..., :-1])

        # Find the indices first null tokens so that when you choose random
        # token you avoid trivial trailing null tokens (beyond final null)
        nonnull = (intseq != self.decoder.inpdict["X"]).type(torch.int32).sum(1)

        # Choose random tokens to predict
        # - the values of inds will be final non-hidden value in decoder input
        # - batch['seqint'](inds) will be the target for decoder output
        # - must use combination of rand() and round() because int32 is not
        #   yet implemented when feeding vectors into low/high arguments
        uniform = torch.rand(batch_size, device=nonnull.device) * nonnull
        inds = uniform.floor().type(torch.int32)

        # Fill with hidden tokens to the end
        # - this will be the decoder's input
        intseq_ = self.decoder.fill2c(intseq, inds, "<h>", output=False)

        # Indices of chosen predict tokens
        # - save for LossFunction
        inds_ = [torch.arange(inds.shape[0], dtype=torch.int32), inds]
        self.inds = inds_

        # Target is the actual (intseq) identity of the chosen predict indices
        targ = (batch["intseq"] if full_seqint else batch["intseq"][inds_]).type(
            torch.int64
        )

        # Encoder input - non mz/ab
        encoder_input_dict = self._encoder_dict(spectra)
        # encoder_input_dict = {
        #    "mass": spectra["mass"] if self.encoder.use_mass else None,
        #    "charge": spectra["charge"] if self.encoder.use_charge else None,
        #    "length": spectra["lengths"] if self.mask_zero_tokens else None,
        # }

        # Decoder input
        decoder_input_dict = self._decoder_dict(batch)
        # decoder_input_dict = {
        #    "mass": spectra["mass"] if self.decoder.decoder.use_mass else None,
        #    "charge": spectra["charge"] if self.decoder.decoder.use_charge else None,
        # }

        return (mzab, encoder_input_dict, intseq_, decoder_input_dict, targ), batch_size

    def forward(self, parsed_batch, **kwargs):
        mzab, encoder_input_dict, intseq, decoder_input_dict, _ = parsed_batch
        outs = self.encoder(mzab, **encoder_input_dict, return_mask=True, **kwargs)
        preds = self.decoder(intseq, outs, decoder_input_dict)
        return preds

    def _get_losses(self, preds, labels):
        targ_one_hot = F.one_hot(labels, self.predcats).type(torch.float32)
        preds = preds[self.inds]
        loss = F.cross_entropy(preds, targ_one_hot)
        return loss

    def _get_train_stats(self, returns, batch):
<<<<<<< HEAD
        _, _, intseq, _ = batch
        logits = returns
        aa_conf, preds = logits.max(dim=-1)
        loss = self._get_losses(logits, intseq)
        naive_metrics = NaiveAccRecPrec(intseq, preds, self.amod_dict["X"])
        deepnovo_metrics = self.deepnovo_metrics(preds, intseq, aa_conf)
        stats = {"loss": loss, **naive_metrics, **deepnovo_metrics}
        return loss, stats

    def _get_eval_stats(self, returns, batch):
        _, _, intseq, _ = batch
        logits = returns
        aa_conf, preds = logits.max(dim=-1)
        loss = self._get_losses(logits, intseq)
        naive_metrics = NaiveAccRecPrec(intseq, preds, self.amod_dict["X"])
        deepnovo_metrics = self.deepnovo_metrics(preds, intseq, aa_conf)
        stats = {"loss": loss, **naive_metrics, **deepnovo_metrics}
=======
        _, _, intseq, _, targ = batch
        preds = returns
        loss = self._get_losses(preds, targ)
        # naive_metrics = NaiveAccRecPrec(
        #    intseq, preds.argmax(dim=-1), self.amod_dict["X"]
        # )
        stats = {"loss": loss}  # , **naive_metrics}
        return loss, stats

    def validation_step(self, batch, batch_idx, **kwargs):
        mzab = self._mzab_array(batch)
        batch_size = mzab.shape[0]
        encinpdict = self._encoder_dict(batch)
        encout = self.encoder(mzab, **encinpdict, return_mask=True, **kwargs)
        decinpdict = self._decoder_dict(batch)
        returns, probs = self.decoder.predict_sequence(encout, decinpdict)
        val_stats = self._get_eval_stats(returns, probs, batch)
        val_stats = {
            "val_" + key: val.detach().item() for key, val in val_stats.items()
        }
        self.log_dict(
            {**val_stats},
            on_epoch=True,
            batch_size=batch_size,
            sync_dist=True,
        )
        self.running_val_loss.update(val_stats["val_loss"])
        self.log(
            "run_val_loss:",
            self.running_val_loss.get_running_loss(),
            prog_bar=True,
            sync_dist=True,
        )
        return {"val_stats": val_stats, "returns": returns}

    def _get_eval_stats(self, returns, probs, batch):
        targ = batch["intseq"]
        preds = returns[:, : targ.shape[1]]

        probs_ = probs[:, : targ.shape[1]].transpose(-1, -2)
        loss = F.cross_entropy(probs_, targ)
        """Accuracy might have little meaning if we are dynamically sizing the sequence length"""
        naive_metrics = NaiveAccRecPrec(targ, preds, self.amod_dict["X"])
        stats = {"loss": loss, **naive_metrics}
>>>>>>> 3254726e
        return stats

    def test_step(self, batch, batch_idx, **kwargs):
        mzab = self._mzab_array(batch)
        batch_size = mzab.shape[0]
        encinpdict = self._encoder_dict(batch)
        encout = self.encoder(mzab, **encinpdict, return_mask=True, **kwargs)
        decinpdict = self._decoder_dict(batch)
        returns, probs = self.decoder.predict_sequence(encout, decinpdict)
        test_stats = self._get_eval_stats(returns, probs, batch)
        test_stats = {
            "test_" + key: val.detach().item() for key, val in test_stats.items()
        }
        self.log_dict(
            {**test_stats},
            on_epoch=True,
            batch_size=batch_size,
            sync_dist=True,
        )
        return {"test_stats": test_stats, "returns": returns}

    def on_validation_epoch_end(self):
        pass

    def configure_optimizers(self):
        return [
            torch.optim.Adam(
                self.encoder.parameters(),
                lr=self.lr,
                betas=(0.9, 0.999),
                weight_decay=self.weight_decay,
            ),
            torch.optim.Adam(
                self.decoder.parameters(),
                lr=self.lr,
                betas=(0.9, 0.999),
                weight_decay=self.weight_decay,
            ),
        ]<|MERGE_RESOLUTION|>--- conflicted
+++ resolved
@@ -461,60 +461,6 @@
         self.decoder = decoder
         self.denovo_metrics = DeNovoMetrics()
         self.amod_dict = amod_dict
-<<<<<<< HEAD
-        self.int_to_aa = {v: k for k, v in amod_dict.items()}
-        self.null_token = "X"
-
-        assert all(
-            key in self.denovo_metrics.residues
-            for key in self.amod_dict
-            if key != self.null_token
-        ), "All keys except the null token in amod_dict must be in self.denovo_metrics.residues"
-
-    def to_aa_sequence(self, int_tensors: torch.Tensor | list):
-        # Check if the input is a Tensor and convert it to a list
-        if isinstance(int_tensors, torch.Tensor):
-            int_tensors = int_tensors.tolist()
-
-        def convert_sequence(seq):
-            # Convert to amino acids and strip null tokens
-            return [
-                self.int_to_aa[i] for i in seq if self.int_to_aa[i] != self.null_token
-            ]
-
-        # Check if the input is a list of lists or a single list
-        if int_tensors and isinstance(int_tensors[0], list):
-            # Convert each sequence in the list of lists into strings
-            aa_sequences = [convert_sequence(seq) for seq in int_tensors]
-        else:
-            # Convert the single sequence into a string
-            aa_sequences = convert_sequence(int_tensors)
-
-        return aa_sequences
-
-    def deepnovo_metrics(self, preds, target, aa_conf, threshold=None):
-        mean_conf = aa_conf.mean(dim=-1)
-        target_str = self.to_aa_sequence(target)
-        pred_str = self.to_aa_sequence(preds)
-        (
-            aa_prec,
-            aa_recall,
-            pep_recall,
-            pep_precision,
-        ) = self.denovo_metrics.compute_precision_recall(
-            target_str, pred_str, aa_conf.tolist()
-        )
-        pep_auc = self.denovo_metrics.calc_auc(target_str, pred_str, mean_conf.tolist())
-        return {
-            "aa_prec": aa_prec,
-            "aa_recall": aa_recall,
-            "pep_recall": pep_recall,
-            "pep_precision": pep_precision,
-            "pep_auc": pep_auc,
-        }
-=======
-        self.predcats = len(amod_dict)
->>>>>>> 3254726e
 
     def _mzab_array(self, batch):
         mz_arr = batch["mz_array"]
@@ -604,25 +550,6 @@
         return loss
 
     def _get_train_stats(self, returns, batch):
-<<<<<<< HEAD
-        _, _, intseq, _ = batch
-        logits = returns
-        aa_conf, preds = logits.max(dim=-1)
-        loss = self._get_losses(logits, intseq)
-        naive_metrics = NaiveAccRecPrec(intseq, preds, self.amod_dict["X"])
-        deepnovo_metrics = self.deepnovo_metrics(preds, intseq, aa_conf)
-        stats = {"loss": loss, **naive_metrics, **deepnovo_metrics}
-        return loss, stats
-
-    def _get_eval_stats(self, returns, batch):
-        _, _, intseq, _ = batch
-        logits = returns
-        aa_conf, preds = logits.max(dim=-1)
-        loss = self._get_losses(logits, intseq)
-        naive_metrics = NaiveAccRecPrec(intseq, preds, self.amod_dict["X"])
-        deepnovo_metrics = self.deepnovo_metrics(preds, intseq, aa_conf)
-        stats = {"loss": loss, **naive_metrics, **deepnovo_metrics}
-=======
         _, _, intseq, _, targ = batch
         preds = returns
         loss = self._get_losses(preds, targ)
@@ -662,12 +589,12 @@
         targ = batch["intseq"]
         preds = returns[:, : targ.shape[1]]
 
-        probs_ = probs[:, : targ.shape[1]].transpose(-1, -2)
-        loss = F.cross_entropy(probs_, targ)
+        scores_ = probs[:, : targ.shape[1]].transpose(-1, -2)
+        loss = F.cross_entropy(scores_, targ)
         """Accuracy might have little meaning if we are dynamically sizing the sequence length"""
         naive_metrics = NaiveAccRecPrec(targ, preds, self.amod_dict["X"])
-        stats = {"loss": loss, **naive_metrics}
->>>>>>> 3254726e
+        deepnovo_metrics = self.deepnovo_metrics(preds, batch["intseq"], scores_)
+        stats = {"loss": loss, **naive_metrics, **deepnovo_metrics}
         return stats
 
     def test_step(self, batch, batch_idx, **kwargs):
