from depthcharge.data import SpectrumDataset
from torch.utils.data.dataset import random_split
import os
from pathlib import Path
import torch
from functools import partial

from collate_functions import pad_peaks


def get_spectrum_dataset_splits(
    data_root_dir, splits=[0.6, 0.2, 0.2], max_peaks=300, random_seed=42
):
    assert abs(sum(splits) - 1) < 1e-6
    lance_dir = os.path.join(data_root_dir, "indexed.lance")
    if os.path.exists(lance_dir):
        spectrum_dataset = SpectrumDataset.from_lance(lance_dir)
    else:
<<<<<<< HEAD
        mgf_files = list(Path(data_root_dir).glob("**/*.mgf"))
=======
        mgf_files = list(Path(data_root_dir).rglob("**/*.mgf"))
>>>>>>> 394524b0
        spectrum_dataset = SpectrumDataset(mgf_files, path=lance_dir)

    # Calculate sizes based on the desired split ratios
    train_size, val_size, test_size = splits

    # Use random_split to create the train, validation, and test datasets
    dataset_train, dataset_val, dataset_test = random_split(
        spectrum_dataset,
        [train_size, val_size, test_size],
        generator=torch.Generator().manual_seed(random_seed),
    )

    return (dataset_train, dataset_val, dataset_test), partial(
        pad_peaks, max_peaks=max_peaks
    )


def get_rank() -> int:
    rank_keys = ("RANK", "SLURM_PROCID", "LOCAL_RANK")
    for key in rank_keys:
        rank = os.environ.get(key)
        if rank is not None:
            return int(rank)
    return 0


def get_num_parameters(model):
    sum = 0
    for param in list(model.parameters()):
        sum += param.numel()
    return sum


if __name__ == "__main__":
    ### Test code
    data_dir = "/Users/alfred/Documents/Datasets/instanovo_data_subset"
    lance_dir = "/Users/alfred/Documents/Datasets/instanovo_data_subset/indexed.lance"
    mdsaved_dir = "//Users/alfred/Documents/Datasets/instanovo_data_subset/mdsaved"

    datasets = get_spectrum_dataset_splits(data_dir)
    print(next(iter(datasets[0])))
    print(len(datasets[0]))
    print(len(datasets[1]))
    print(len(datasets[2]))<|MERGE_RESOLUTION|>--- conflicted
+++ resolved
@@ -16,11 +16,7 @@
     if os.path.exists(lance_dir):
         spectrum_dataset = SpectrumDataset.from_lance(lance_dir)
     else:
-<<<<<<< HEAD
-        mgf_files = list(Path(data_root_dir).glob("**/*.mgf"))
-=======
         mgf_files = list(Path(data_root_dir).rglob("**/*.mgf"))
->>>>>>> 394524b0
         spectrum_dataset = SpectrumDataset(mgf_files, path=lance_dir)
 
     # Calculate sizes based on the desired split ratios
