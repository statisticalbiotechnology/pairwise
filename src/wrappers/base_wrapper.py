import torch
import pytorch_lightning as pl
from abc import ABC, abstractmethod
from collections import deque


class RunningWindowLoss:
    def __init__(self, window_size=50):
        self.window_size = window_size
        self.loss_window = deque(maxlen=window_size)

    def update(self, loss):
        self.loss_window.append(loss)

    def get_running_loss(self):
        return (
            sum(self.loss_window) / len(self.loss_window) if self.loss_window else 0.0
        )


class BestMetricTracker:
    def __init__(self):
        self.best_metrics = {}
        self.optimization_direction = (
            {}
        )  # Tracks the optimization direction for each metric

    def update_metric(self, name, value, maximize=True):
        if name not in self.best_metrics or self._is_better(
            value, self.best_metrics[name], maximize
        ):
            self.best_metrics[name] = value
            self.optimization_direction[name] = maximize

    def get_best_metric(self, name):
        return self.best_metrics.get(name, None)

    def _is_better(self, new_value, old_value, maximize):
        if maximize:
            return new_value > old_value
        else:
            return new_value < old_value


class BasePLWrapper(ABC, pl.LightningModule):
    """
    PyTorch Lightning module wrapping the encoder and the head for unsupervised pretraining.

    This wrapper class provides integration with PyTorch Lightning's train, val and test loop.

    Args:
        encoder (pl.LightningModule): The encoder model
        head (pl.LightningModule): The objective-specific projection head for the encoder
        args (argparse.Namespace): Command-line arguments or a configuration namespace
            containing hyperparameters and settings.
        datasets (list): A list containing the train, val, and test datasets.
    """

    def __init__(
        self,
        encoder,
        global_args,
        head=None,
        collate_fn=None,
        task_dict=None,
    ):
        super().__init__()
        self.TASK_NAME = ""
        self.encoder = encoder
        self.head = head
        self.collate_fn = collate_fn
        self.task_dict = task_dict
        self.batch_size = (
            task_dict["batch_size"]
            if global_args.batch_size < 0
            else global_args.batch_size
        )
        self.num_workers = (
            task_dict["num_workers"]
            if global_args.num_workers < 0
            else global_args.num_workers
        )
        self.pin_mem = global_args.pin_mem

        self.weight_decay = task_dict["weight_decay"]

        self.eff_batch_size = (
            self.batch_size
            * global_args.accum_iter
            * global_args.num_devices
            * global_args.num_nodes
        )

        self.scale_lr_by_batchsize = global_args.scale_lr_by_batchsize
        if self.scale_lr_by_batchsize:
            self.ref_batch_size = task_dict.get("ref_batch_size", 0)
            assert (
                self.ref_batch_size > 0
            ), "'ref_batch_size' must be provided when 'scale_lr_by_batchsize' is True"
            self.lr = task_dict["blr"] * self.eff_batch_size / self.ref_batch_size
        else:
            self.lr = task_dict["blr"]
        self.mask_zero_tokens = global_args.mask_zero_tokens
        self.log_wandb = global_args.log_wandb
        self.tracker = BestMetricTracker()
        self.best_metrics_logged = (
            False  # keep track of if the best achieved metrics have been logged
        )
        self.running_train_loss = RunningWindowLoss()
        self.running_val_loss = RunningWindowLoss()
        self.automatic_optimization = False

    def _parse_batch(self, batch):
        spectra = batch
        mz_arr = spectra["mz_array"]
        int_arr = spectra["intensity_array"]
        mzab = torch.stack([mz_arr, int_arr], dim=-1)
        batch_size = mz_arr.shape[0]
        return (
            mzab,
            {
                "mass": spectra["mass"] if self.use_mass else None,
                "charge": spectra["charge"] if self.use_charge else None,
            },
        ), batch_size

    def forward(self, parsed_batch, **kwargs):
        mzab, input_dict, target = parsed_batch
        outs = self.encoder(mzab, **input_dict, **kwargs)
        if self.head is not None:
            outs = self.head(outs)
        return outs

    def eval_forward(self, parsed_batch, **kwargs):
        return self.forward(parsed_batch, **kwargs)

    def _get_losses(self, returns, parsed_batch):
        # example
        # preds = returns["preds"]
        # loss = self.loss_fn(preds, labels)
        # return loss
        pass

    @abstractmethod
    def _get_train_stats(self, returns, parsed_batch):
        # define what metrics to log during training steps
        # note: must return the differentiable loss
        stats = {}
        # example

        input, labels = batch
        loss = self._get_losses(returns, labels)
        # stats["loss"] = loss
        # metrics = calc_classification_metrics(returns["preds"], labels)
        # stats = {**stats, **metrics}

        # stats = {"train_" + key: val.detach().item() for key, val in stats.items()}
        return loss, stats

    @abstractmethod
    def _get_eval_stats(self, returns, parsed_batch):
        # define what metrics to log during val/test steps
        stats = {}
        # example
        # input, labels = batch
        # loss = self._get_losses(returns, labels)
        # stats["loss"] = loss
        # metrics = calc_classification_metrics(returns["preds"], labels)
        # stats = {**stats, **metrics}
        return stats

    def training_step(self, batch, batch_idx):
        opts = self.optimizers()
        if hasattr(opts, "__iter__"):
            for opt in opts:
                opt.zero_grad()
        else:
            opts.zero_grad()

        parsed_batch, batch_size = self._parse_batch(batch)
        returns = self.forward(parsed_batch)
        loss, train_stats = self._get_train_stats(returns, parsed_batch)

        prefix = "train_"
        if self.TASK_NAME:
            prefix = self.TASK_NAME + "_" + prefix

        train_stats = {
            prefix + key: val.detach().item() if isinstance(val, torch.Tensor) else val
            for key, val in train_stats.items()
        }
        self.log_dict(
            {**train_stats},
            on_epoch=True,
            on_step=True,
            batch_size=batch_size,
            sync_dist=True,
        )
        self.running_train_loss.update(train_stats[prefix + "loss"])
        self.log(
            prefix + "run_loss",
            self.running_train_loss.get_running_loss(),
            prog_bar=True,
            sync_dist=True,
        )

        self.manual_backward(loss)
        if hasattr(opts, "__iter__"):
            for opt in opts:
                opt.step()
        else:
            opts.step()
        return {"loss": loss, "returns": returns}

    def validation_step(self, batch, batch_idx):
        parsed_batch, batch_size = self._parse_batch(batch, Eval=True)
        returns = self.eval_forward(parsed_batch)
        val_stats = self._get_eval_stats(returns, parsed_batch)

        prefix = "val_"
        if self.TASK_NAME:
            prefix = self.TASK_NAME + "_" + prefix

        val_stats = {
            prefix + key: val.detach().item() if isinstance(val, torch.Tensor) else val
            for key, val in val_stats.items()
        }

        self.log_dict(
            {**val_stats},
            on_epoch=True,
            on_step=True,
            batch_size=batch_size,
            sync_dist=True,
        )
        self.running_val_loss.update(val_stats[prefix + "loss"])
        self.log(
            "run_val_loss",
            self.running_val_loss.get_running_loss(),
            prog_bar=True,
            sync_dist=True,
        )
        return {"val_stats": val_stats, "returns": returns}

    def test_step(self, batch, batch_idx):
        parsed_batch, batch_size = self._parse_batch(batch, Eval=True)
        returns = self.eval_forward(parsed_batch)
        test_stats = self._get_eval_stats(returns, parsed_batch)

        prefix = "test_"
        if self.TASK_NAME:
            prefix = self.TASK_NAME + "_" + prefix

        test_stats = {
            prefix + key: val.detach().item() if isinstance(val, torch.Tensor) else val
            for key, val in test_stats.items()
        }
        self.log_dict(
            {**test_stats}, on_epoch=True, batch_size=batch_size, sync_dist=True
        )
        return {"test_stats": test_stats, "returns": returns}

    def configure_optimizers(self):
        opts = [
            torch.optim.AdamW(
                self.encoder.parameters(),
                lr=self.lr,
                betas=(0.9, 0.9999),
                weight_decay=self.weight_decay,
            ),
        ]
        if self.head:
            opts.append(
                torch.optim.AdamW(
                    self.head.parameters(),
                    lr=self.lr,
                    betas=(0.9, 0.9999),
                    weight_decay=self.weight_decay,
                ),
            )
        return opts

    def _get_padding_mask(self, sequences: torch.Tensor, seq_lengths: torch.Tensor):
        """
        sequences.shape = (batch_size, max_sequence_len, dim)
        seq_lengths.shape = (batch_size, 1)
        """
        assert len(sequences.shape) == 3
        assert len(seq_lengths.shape) == 2
        all_inds = (
            torch.arange(sequences.shape[1], device=sequences.device)
            .unsqueeze(0)
            .repeat((sequences.shape[0], 1))
        )
        return all_inds >= seq_lengths

    def _update_best_metrics(self, metrics, prefix="val_", suffix="_epoch"):
        """Override this to track the best achieved value for additional metrics beyond 'loss'"""
        # validation loss
        self.tracker.update_metric(
            "best_" + prefix + "loss" + suffix,
            metrics[prefix + "loss" + suffix].detach().cpu().item(),
            maximize=False,
        )

    def _get_metric_prefix_suffix(self, prefix="val_", suffix="_epoch"):
        if self.TASK_NAME:
            prefix = self.TASK_NAME + "_" + prefix
        return prefix, suffix

    def on_validation_epoch_end(self):
        # Update the current best achieved value for each val metric
        # Get the per-epoch metric value from the logged metrics
        prefix, suffix = self._get_metric_prefix_suffix()

        cur_epoch = self.trainer.current_epoch
        if self.global_rank == 0:  # Only log on master process
            if cur_epoch > 0:
                metrics = self.trainer.logged_metrics

                self._update_best_metrics(metrics, prefix, suffix)

            # TODO: verify: don't think this part is needed bc of the "on_train_end"
            # at the last epoch, log the best metrics
            if cur_epoch == self.trainer.max_epochs - 1:
                self.log_dict(self.tracker.best_metrics)
                self.best_metrics_logged = True

    def on_train_epoch_end(self):  # log the learning rate
        opts = self.optimizers()
        if hasattr(opts, "__iter__"):
            cur_lr_enc = opts[0].param_groups[0]["lr"]
            self.log("lr_enc", cur_lr_enc, on_step=False, on_epoch=True)
            cur_lr_head = opts[1].param_groups[0]["lr"]
            self.log("lr_head", cur_lr_head, on_step=False, on_epoch=True)
        else:
            cur_lr_enc = opts.param_groups[0]["lr"]
            self.log("lr_enc", cur_lr_enc, on_step=False, on_epoch=True)

    def on_train_end(self):
        if not self.best_metrics_logged and self.log_wandb:
            self.logger.experiment.log(self.tracker.best_metrics)

    def on_fit_start(self):
        if self.log_wandb:
            self.logger.experiment.log(
                {
                    "eff_batch_size_" + self.TASK_NAME: self.eff_batch_size,
                    "ref_batch_size_"
                    + self.TASK_NAME: (
                        self.ref_batch_size if self.scale_lr_by_batchsize else None
                    ),
                }
            )

class BaseDownstreamWrapper(BasePLWrapper):
    def __init__(
        self, encoder, decoder, global_args, head=None, collate_fn=None, task_dict=None
    ):
        super().__init__(encoder, global_args, None, collate_fn, task_dict)
        self.decoder = decoder
        self.layer_decay = task_dict.get("layer_decay", None)
        self.label_smoothing = self.task_dict.get("label_smoothing", 0)

    def configure_optimizers(self):
        if self.layer_decay is not None:
            encoder_param_groups = self.create_encoder_param_groups(self.encoder)
        else:
            encoder_param_groups = self.encoder.parameters()
        encoder_opt = torch.optim.AdamW(
            encoder_param_groups,
            lr=self.lr,
            betas=(0.9, 0.999),
            weight_decay=self.weight_decay,
        )
        opts = [encoder_opt]

        opts.append(
            torch.optim.AdamW(
                self.decoder.parameters(),
                lr=self.lr,
                betas=(0.9, 0.999),
                weight_decay=self.weight_decay,
            ),
        )
        return opts

    def create_encoder_param_groups(self, encoder: torch.nn.Module):
        """Layer-wise learning rate decay following MAE:
        https://github.com/facebookresearch/mae/blob/main/util/lr_decay.py"""
        layer_decay = self.layer_decay if self.layer_decay is not None else 1.0

        num_layers = encoder.n_layers
        layer_scales = [layer_decay ** (num_layers - i) for i in range(num_layers)]

        param_group_names = {}
        param_groups = {}

        for n, p in encoder.named_parameters():
            if not p.requires_grad:
                continue

            layer_id = self.encoder.get_layer_id(n)

            if n not in param_group_names:
                this_scale = layer_scales[layer_id]

                param_groups[n] = {
                    "lr_scale": this_scale,
                    "params": [],
                }

            param_groups[n]["params"].append(p)

<<<<<<< HEAD
    def test_dataloader(self):
        return DataLoader(
            self.datasets[2],
            batch_size=self.batch_size,
            num_workers=self.num_workers,
            pin_memory=self.pin_mem,
            drop_last=False,
            collate_fn=self.collate_fn,
            persistent_workers=self.num_workers > 0,
        )
=======
        return list(param_groups.values())
>>>>>>> 969349a7
<|MERGE_RESOLUTION|>--- conflicted
+++ resolved
@@ -412,17 +412,4 @@
 
             param_groups[n]["params"].append(p)
 
-<<<<<<< HEAD
-    def test_dataloader(self):
-        return DataLoader(
-            self.datasets[2],
-            batch_size=self.batch_size,
-            num_workers=self.num_workers,
-            pin_memory=self.pin_mem,
-            drop_last=False,
-            collate_fn=self.collate_fn,
-            persistent_workers=self.num_workers > 0,
-        )
-=======
-        return list(param_groups.values())
->>>>>>> 969349a7
+        return list(param_groups.values())