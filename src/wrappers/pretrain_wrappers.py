--- conflicted
+++ resolved
@@ -118,11 +118,7 @@
             if cur_epoch == self.trainer.max_epochs - 1:
                 self.log_dict(self.tracker.best_metrics)
                 self.best_metrics_logged = True
-<<<<<<< HEAD
     """
-=======
-
->>>>>>> 969349a7
     def configure_optimizers(self):
         opts = torch.optim.Adam(
             self.parameters(),
